'use client';

import React from 'react';
import { toast } from "sonner";
import { Settings, Layers, Construction } from "lucide-react";
import { useSidebar } from '@/hooks/use-sidebar';
import { useErrorHandler } from '@/hooks/use-error-handler';
import { Sidebar, SidebarToggle } from '@/components/layouts/Sidebar';
import { logger } from '@/lib/logger';

import { useTemplate, TemplateProvider } from './contexts/TemplateContext';
import { useCanvasOperations } from '../asset-creator/hooks/useCanvasOperations';
import { useThumbnailEditorState } from './hooks/useThumbnailEditorState';
import { useThumbnailEditorHandlers } from './hooks/useThumbnailEditorHandlers';
import { ThumbnailPreviewArea, ThumbnailMobileControls } from './components/ThumbnailPreviewArea';
import { DesktopThumbnailSidebar, MobileThumbnailSidebar } from './components/ThumbnailSidebarContent';

function ThumbnailGeneratorPage() {
  // UI状態管理
  const { isOpen: isSidebarOpen, setIsOpen: setIsSidebarOpen, isDesktop } = useSidebar({
    defaultOpen: false,
    desktopDefaultOpen: true,
  });
  
  const { handleAsyncError } = useErrorHandler();
  
  // State管理（カスタムフック）
  const editorState = useThumbnailEditorState();
  
  // テンプレートと要素の状態をコンテキストから取得
  const {
    selectedTemplate,
    setSelectedTemplate,
    currentText,
    layers,
    addLayer,
    removeLayer,
    updateLayer,
    selectedLayerId,
    setSelectedLayerId,
    reorderLayers,
    duplicateLayer,
    moveLayerUp,
    moveLayerDown,
    aspectRatio,
    customAspectRatio,
  } = useTemplate();

  const selectedLayer = layers.find(layer => layer.id === selectedLayerId);

  // シャドウの有効/無効状態を同期
  React.useEffect(() => {
    if (selectedLayer?.textShadow && selectedLayer.textShadow !== 'none') {
      editorState.setShadowEnabled(true);
    } else {
      editorState.setShadowEnabled(false);
    }
  }, [selectedLayer?.textShadow, editorState]);

  // プレビューエリアのサイズ計算
  const getPreviewSize = React.useCallback(() => {
    if (!isDesktop) {
      return { maxWidth: '100%', maxHeight: '50vh' };
    }

    const size = editorState.isPreviewDedicatedMode
      ? { maxWidth: '95vw', maxHeight: '95vh' }
      : isSidebarOpen
      ? { maxWidth: '65vw', maxHeight: '85vh' }
      : { maxWidth: '90vw', maxHeight: '85vh' };

    logger.debug('Preview size', { isDesktop, isPreviewDedicatedMode: editorState.isPreviewDedicatedMode, isSidebarOpen, size }, 'ThumbnailGenerator');
    return size;
  }, [isDesktop, editorState.isPreviewDedicatedMode, isSidebarOpen]);

  // キャンバス操作機能
  const {
    zoom,
    setZoom,
    undo,
    redo,
    canUndo,
    canRedo,
    addToHistory,
    resetHistoryFlag,
    saveToLocalStorage,
  } = useCanvasOperations(layers, selectedLayerId);

  // イベントハンドラー（カスタムフック）
  const handlers = useThumbnailEditorHandlers({
    setIsExporting: (value: boolean) => {}, // Note: isExportingはuseThumbnailEditorState内で管理されていないため、ここでは空の関数
    layers,
    selectedLayerId,
    currentText,
    isDesktop,
    addLayer,
    updateLayer,
    addToHistory,
    undo,
    redo,
    resetHistoryFlag,
    saveToLocalStorage,
    handleAsyncError,
  });

  // キー入力のイベントハンドラー
  React.useEffect(() => {
    const handleKeyDown = (e: KeyboardEvent) => {
      if (e.key === 'Shift') editorState.setIsShiftKeyDown(true);
      
      // キーボードショートカット
      if (e.ctrlKey || e.metaKey) {
        switch (e.key) {
          case 'z':
            e.preventDefault();
            if (e.shiftKey) {
              const redoState = redo();
              if (redoState) {
                resetHistoryFlag();
              }
            } else {
              const undoState = undo();
              if (undoState) {
                resetHistoryFlag();
              }
            }
            break;
          case 'y':
            e.preventDefault();
            const redoState = redo();
            if (redoState) {
              resetHistoryFlag();
            }
            break;
          case 's':
            e.preventDefault();
            const saved = saveToLocalStorage(layers, selectedLayerId);
            if (saved) {
              toast.success('プロジェクトを保存しました');
            } else {
              toast.error('保存に失敗しました');
            }
            break;
        }
      }
    };
    const handleKeyUp = (e: KeyboardEvent) => {
      if (e.key === 'Shift') editorState.setIsShiftKeyDown(false);
    };
    window.addEventListener('keydown', handleKeyDown);
    window.addEventListener('keyup', handleKeyUp);
    return () => {
      window.removeEventListener('keydown', handleKeyDown);
      window.removeEventListener('keyup', handleKeyUp);
    };
  }, [undo, redo, resetHistoryFlag, saveToLocalStorage, layers, selectedLayerId, editorState]);

  // デスクトップ表示時は初期状態でサイドバーを開く
  React.useEffect(() => {
    if (isDesktop) {
      setIsSidebarOpen(true);
    } else {
      setIsSidebarOpen(false);
    }
  }, [isDesktop, setIsSidebarOpen]);

  if (!selectedTemplate) {
    return <div className="flex h-full items-center justify-center"><p>テンプレートを読み込み中...</p></div>;
  }

  // サイドバーコンテンツのprops
  const sidebarProps = {
    selectedTab: editorState.selectedTab,
    setSelectedTab: editorState.setSelectedTab,
    shadowEnabled: editorState.shadowEnabled,
    setShadowEnabled: editorState.setShadowEnabled,
    isExporting: false, // Note: isExportingはuseThumbnailEditorStateに含まれていないため暫定値
    selectedTemplate,
    setSelectedTemplate,
    layers,
    selectedLayerId,
    updateLayer,
    removeLayer,
    setSelectedLayerId,
    reorderLayers,
    duplicateLayer,
    addLayer,
    moveLayerUp,
    moveLayerDown,
    handlers,
  };

  return (
    <div className="relative flex flex-col lg:h-screen">
      {/* モバイル用オーバーレイ（サイドバーが開いている時のみ表示） */}
      {isSidebarOpen && !isDesktop && (
        <div
          className="fixed inset-0 bg-black bg-opacity-50 z-30 lg:hidden"
          onClick={() => setIsSidebarOpen(false)}
        />
      )}

<<<<<<< HEAD
      <div className="flex flex-col lg:flex-row flex-grow lg:h-full">
        <main className="flex-1 flex flex-col lg:h-full p-2 pt-16 lg:p-4 lg:pt-4">
          <div className={`${isDesktop ? 'flex-1 flex flex-col min-h-[600px] lg:min-h-0' : 'flex-shrink-0'}`}>
            <ThumbnailPreviewArea
              isDesktop={isDesktop}
              isPreviewDedicatedMode={editorState.isPreviewDedicatedMode}
              setIsPreviewDedicatedMode={editorState.setIsPreviewDedicatedMode}
              isShiftKeyDown={editorState.isShiftKeyDown}
              selectedTab={editorState.selectedTab}
              setSelectedTab={editorState.setSelectedTab}
              aspectRatio={aspectRatio}
              customAspectRatio={customAspectRatio}
              zoom={zoom}
              setZoom={setZoom}
              showGrid={editorState.showGrid}
              setShowGrid={editorState.setShowGrid}
              showAspectGuide={editorState.showAspectGuide}
              setShowAspectGuide={editorState.setShowAspectGuide}
              showSafeArea={editorState.showSafeArea}
              setShowSafeArea={editorState.setShowSafeArea}
              gridSize={editorState.gridSize}
              setGridSize={editorState.setGridSize}
              shadowEnabled={editorState.shadowEnabled}
              setShadowEnabled={editorState.setShadowEnabled}
              canUndo={canUndo}
              canRedo={canRedo}
              layers={layers}
              selectedLayerId={selectedLayerId}
              setSelectedLayerId={setSelectedLayerId}
              updateLayer={updateLayer}
              removeLayer={removeLayer}
              reorderLayers={reorderLayers}
              duplicateLayer={duplicateLayer}
              addLayer={addLayer}
              moveLayerUp={moveLayerUp}
              moveLayerDown={moveLayerDown}
              handlers={handlers}
              getPreviewSize={getPreviewSize}
            />
=======
      <div className="flex flex-col lg:flex-row flex-grow lg:h-full lg:overflow-y-auto">
        <main className="flex-1 overflow-y-auto">
          <div className={`${isDesktop ? 'p-6' : 'p-2 pt-16'}`}>
            <div className={`${isDesktop ? '' : 'max-h-[85vh] overflow-hidden'}`}>
              {renderPreview()}
            </div>
>>>>>>> 33720098
          </div>
          
          {/* モバイル用コントロール - プレビュー専用モード時は非表示 */}
          {!isDesktop && !editorState.isPreviewDedicatedMode && (
            <div className="border-t bg-background/95 backdrop-blur-sm">
              <div className="p-2">
                <p className="text-xs text-muted-foreground mb-2">
                  💡 ヒント: 「ツール設定」でレイヤーの詳細編集、「レイヤー管理」でレイヤーの並び替えができます。テンプレートやエクスポートはサイドバーからアクセスできます。
                </p>
              </div>
              <ThumbnailMobileControls
                selectedTab={editorState.selectedTab}
                setSelectedTab={editorState.setSelectedTab}
                selectedLayer={selectedLayer}
                updateLayer={updateLayer}
                shadowEnabled={editorState.shadowEnabled}
                setShadowEnabled={editorState.setShadowEnabled}
                layers={layers}
                selectedLayerId={selectedLayerId}
                setSelectedLayerId={setSelectedLayerId}
                removeLayer={removeLayer}
                reorderLayers={reorderLayers}
                duplicateLayer={duplicateLayer}
                addLayer={addLayer}
                moveLayerUp={moveLayerUp}
                moveLayerDown={moveLayerDown}
                handlers={handlers}
                setIsPreviewDedicatedMode={editorState.setIsPreviewDedicatedMode}
              />
            </div>
          )}
        </main>

        {/* サイドバーが閉じている場合の開くボタン */}
        {!isSidebarOpen && (
          <SidebarToggle
            onOpen={() => setIsSidebarOpen(true)}
            isDesktop={isDesktop}
            tabs={[
              { id: "settings", label: "テンプレート", icon: <Settings className="h-4 w-4" /> },
              { id: "tools", label: "ツール", icon: <Construction className="h-4 w-4" /> },
              { id: "layers", label: "レイヤー", icon: <Layers className="h-4 w-4" /> }
            ]}
            onTabClick={(tabId) => {
              logger.debug('Tab clicked', { tabId }, 'ThumbnailGenerator');
            }}
          />
        )}

        {/* サイドバー（プレビュー専用モード時は非表示） */}
        {!editorState.isPreviewDedicatedMode && (
          <Sidebar
            isOpen={isSidebarOpen}
            onClose={() => setIsSidebarOpen(false)}
            title=""
            isDesktop={isDesktop}
            className={`${isDesktop ? 'lg:w-96' : 'w-full max-w-sm'}`}
          >
            {isDesktop ? (
              <DesktopThumbnailSidebar {...sidebarProps} />
            ) : (
              <MobileThumbnailSidebar {...sidebarProps} />
            )}
          </Sidebar>
        )}
      </div>
    </div>
  );
}

// TemplateProviderでラップしたコンポーネント
export default function ThumbnailGeneratorPageWithProvider() {
  return (
    <TemplateProvider>
      <ThumbnailGeneratorPage />
    </TemplateProvider>
  );
}<|MERGE_RESOLUTION|>--- conflicted
+++ resolved
@@ -1,37 +1,74 @@
 'use client';
 
-import React from 'react';
+import React, { useState } from 'react';
+import { toPng } from 'html-to-image';
 import { toast } from "sonner";
-import { Settings, Layers, Construction } from "lucide-react";
+import { Button } from "@/components/ui/button";
+import { Settings, Layers, Construction, Minimize2 } from "lucide-react";
+import { Tabs, TabsContent, TabsList, TabsTrigger } from "@/components/ui/tabs";
 import { useSidebar } from '@/hooks/use-sidebar';
 import { useErrorHandler } from '@/hooks/use-error-handler';
 import { Sidebar, SidebarToggle } from '@/components/layouts/Sidebar';
+import { Textarea } from '@/components/ui/textarea';
+import { Slider } from '@/components/ui/slider';
+import { Label } from '@/components/ui/label';
+import { Input } from '@/components/ui/input';
+import { Separator } from '@/components/ui/separator';
+import { Select, SelectContent, SelectItem, SelectTrigger, SelectValue } from '@/components/ui/select';
+import { ResizableDelta, Position } from 'react-rnd';
+import {
+  Accordion,
+  AccordionContent,
+  AccordionItem,
+  AccordionTrigger,
+} from "@/components/ui/accordion";
+import { cn } from '@/lib/utils';
+
+import { useTemplate, ShapeType } from './contexts/TemplateContext';
+import TemplateSelector from './components/TemplateSelector';
+import ThumbnailText from './components/ThumbnailText';
+import ThumbnailImage from './components/ThumbnailImage';
+import ThumbnailShape from './components/ThumbnailShape';
+import { UnifiedLayerPanel } from '@/components/shared/UnifiedLayerPanel';
+import { ExportSettingsPanel, ExportSettings } from './components/ExportSettingsPanel';
+import { EnhancedPreview } from '../asset-creator/components/EnhancedPreview';
+import { Toolbar } from '../asset-creator/components/Toolbar';
+import { useCanvasOperations } from '../asset-creator/hooks/useCanvasOperations';
+import { parseTextShadow, buildTextShadow } from '@/utils/textShadowUtils';
+import { FontSelector } from '@/components/shared/FontSelector';
+import { ShapeTypeSelector } from '@/components/shared/ShapeTypeSelector';
 import { logger } from '@/lib/logger';
 
-import { useTemplate, TemplateProvider } from './contexts/TemplateContext';
-import { useCanvasOperations } from '../asset-creator/hooks/useCanvasOperations';
-import { useThumbnailEditorState } from './hooks/useThumbnailEditorState';
-import { useThumbnailEditorHandlers } from './hooks/useThumbnailEditorHandlers';
-import { ThumbnailPreviewArea, ThumbnailMobileControls } from './components/ThumbnailPreviewArea';
-import { DesktopThumbnailSidebar, MobileThumbnailSidebar } from './components/ThumbnailSidebarContent';
-
-function ThumbnailGeneratorPage() {
+const MAX_FILE_SIZE = 10 * 1024 * 1024; // 10MB
+const ACCEPTED_IMAGE_TYPES = ["image/jpeg", "image/jpg", "image/png", "image/webp"];
+
+export default function ThumbnailGeneratorPage() {
   // UI状態管理
   const { isOpen: isSidebarOpen, setIsOpen: setIsSidebarOpen, isDesktop } = useSidebar({
     defaultOpen: false,
     desktopDefaultOpen: true,
   });
+  const [selectedTab, setSelectedTab] = React.useState("settings");
+  const [isShiftKeyDown, setIsShiftKeyDown] = React.useState(false);
+  const [isPreviewDedicatedMode, setIsPreviewDedicatedMode] = React.useState(false);
   
+  // プレビュー設定の状態
+  const [showGrid, setShowGrid] = React.useState(false);
+  const [showAspectGuide, setShowAspectGuide] = React.useState(true);
+  const [showSafeArea, setShowSafeArea] = React.useState(false);
+  const [gridSize, setGridSize] = React.useState(20);
+  
+  // シャドウエディタの状態
+  const [shadowEnabled, setShadowEnabled] = React.useState(false);
+
   const { handleAsyncError } = useErrorHandler();
-  
-  // State管理（カスタムフック）
-  const editorState = useThumbnailEditorState();
-  
+
   // テンプレートと要素の状態をコンテキストから取得
   const {
     selectedTemplate,
     setSelectedTemplate,
     currentText,
+    setCurrentText,
     layers,
     addLayer,
     removeLayer,
@@ -51,27 +88,36 @@
   // シャドウの有効/無効状態を同期
   React.useEffect(() => {
     if (selectedLayer?.textShadow && selectedLayer.textShadow !== 'none') {
-      editorState.setShadowEnabled(true);
+      setShadowEnabled(true);
     } else {
-      editorState.setShadowEnabled(false);
+      setShadowEnabled(false);
     }
-  }, [selectedLayer?.textShadow, editorState]);
+  }, [selectedLayer?.textShadow]);
 
   // プレビューエリアのサイズ計算
   const getPreviewSize = React.useCallback(() => {
     if (!isDesktop) {
-      return { maxWidth: '100%', maxHeight: '50vh' };
+      // モバイル表示：画面幅を最大限活用
+      if (isPreviewDedicatedMode) {
+        // フルスクリーン表示時は画面幅の95%を使用
+        return { width: '95vw', maxWidth: 'none' };
+      }
+      // 通常表示時は画面幅の90%を使用（サイドバー分を考慮）
+      return { width: '90vw', maxWidth: 'none' };
     }
 
-    const size = editorState.isPreviewDedicatedMode
-      ? { maxWidth: '95vw', maxHeight: '95vh' }
-      : isSidebarOpen
-      ? { maxWidth: '65vw', maxHeight: '85vh' }
-      : { maxWidth: '90vw', maxHeight: '85vh' };
-
-    logger.debug('Preview size', { isDesktop, isPreviewDedicatedMode: editorState.isPreviewDedicatedMode, isSidebarOpen, size }, 'ThumbnailGenerator');
-    return size;
-  }, [isDesktop, editorState.isPreviewDedicatedMode, isSidebarOpen]);
+    // プレビュー専用モード
+    if (isPreviewDedicatedMode) {
+      return { width: 'min(2000px, 95vw)', maxWidth: 'none' };
+    }
+
+    // サイドバーの状態に応じて動的調整
+    if (isSidebarOpen) {
+      return { width: 'min(1600px, 80vw)', maxWidth: 'none' };
+    } else {
+      return { width: 'min(1800px, 90vw)', maxWidth: 'none' };
+    }
+  }, [isDesktop, isPreviewDedicatedMode, isSidebarOpen]);
 
   // キャンバス操作機能
   const {
@@ -84,68 +130,16 @@
     addToHistory,
     resetHistoryFlag,
     saveToLocalStorage,
+    loadFromLocalStorage,
   } = useCanvasOperations(layers, selectedLayerId);
-
-  // イベントハンドラー（カスタムフック）
-  const handlers = useThumbnailEditorHandlers({
-    setIsExporting: (value: boolean) => {}, // Note: isExportingはuseThumbnailEditorState内で管理されていないため、ここでは空の関数
-    layers,
-    selectedLayerId,
-    currentText,
-    isDesktop,
-    addLayer,
-    updateLayer,
-    addToHistory,
-    undo,
-    redo,
-    resetHistoryFlag,
-    saveToLocalStorage,
-    handleAsyncError,
-  });
 
   // キー入力のイベントハンドラー
   React.useEffect(() => {
     const handleKeyDown = (e: KeyboardEvent) => {
-      if (e.key === 'Shift') editorState.setIsShiftKeyDown(true);
-      
-      // キーボードショートカット
-      if (e.ctrlKey || e.metaKey) {
-        switch (e.key) {
-          case 'z':
-            e.preventDefault();
-            if (e.shiftKey) {
-              const redoState = redo();
-              if (redoState) {
-                resetHistoryFlag();
-              }
-            } else {
-              const undoState = undo();
-              if (undoState) {
-                resetHistoryFlag();
-              }
-            }
-            break;
-          case 'y':
-            e.preventDefault();
-            const redoState = redo();
-            if (redoState) {
-              resetHistoryFlag();
-            }
-            break;
-          case 's':
-            e.preventDefault();
-            const saved = saveToLocalStorage(layers, selectedLayerId);
-            if (saved) {
-              toast.success('プロジェクトを保存しました');
-            } else {
-              toast.error('保存に失敗しました');
-            }
-            break;
-        }
-      }
+      if (e.key === 'Shift') setIsShiftKeyDown(true);
     };
     const handleKeyUp = (e: KeyboardEvent) => {
-      if (e.key === 'Shift') editorState.setIsShiftKeyDown(false);
+      if (e.key === 'Shift') setIsShiftKeyDown(false);
     };
     window.addEventListener('keydown', handleKeyDown);
     window.addEventListener('keyup', handleKeyUp);
@@ -153,7 +147,7 @@
       window.removeEventListener('keydown', handleKeyDown);
       window.removeEventListener('keyup', handleKeyUp);
     };
-  }, [undo, redo, resetHistoryFlag, saveToLocalStorage, layers, selectedLayerId, editorState]);
+  }, []);
 
   // デスクトップ表示時は初期状態でサイドバーを開く
   React.useEffect(() => {
@@ -162,121 +156,1563 @@
     } else {
       setIsSidebarOpen(false);
     }
-  }, [isDesktop, setIsSidebarOpen]);
+  }, [isDesktop]);
+
+  // エクスポート状態管理
+  const [isExporting, setIsExporting] = useState(false);
+
+  // 高度なエクスポート処理
+  const handleAdvancedExport = React.useCallback(async (settings: ExportSettings) => {
+    const thumbnailElement = document.getElementById('thumbnail-preview');
+    if (!thumbnailElement) {
+      toast.error('サムネイルが見つかりません');
+      return;
+    }
+
+    setIsExporting(true);
+    
+    try {
+      await handleAsyncError(async () => {
+        if (settings.batchExport) {
+          // バッチエクスポート
+          await handleBatchExport(thumbnailElement, settings);
+        } else {
+          // 単一エクスポート
+          await handleSingleExport(thumbnailElement, settings);
+        }
+      }, "エクスポートに失敗しました");
+    } finally {
+      setIsExporting(false);
+    }
+  }, [handleAsyncError]);
+
+  // 画像の読み込み完了を待つ
+  const waitForImagesToLoad = async (element: HTMLElement): Promise<void> => {
+    const images = element.querySelectorAll('img');
+    const imagePromises = Array.from(images).map((img) => {
+      return new Promise<void>((resolve) => {
+        if (img.complete && img.naturalWidth > 0) {
+          resolve();
+        } else {
+          const onLoad = () => {
+            img.removeEventListener('load', onLoad);
+            img.removeEventListener('error', onError);
+            resolve();
+          };
+          const onError = () => {
+          img.removeEventListener('load', onLoad);
+          img.removeEventListener('error', onError);
+          logger.warn('画像の読み込みに失敗しました', { src: img.src }, 'ThumbnailGenerator');
+          resolve(); // エラーでも続行
+        };
+          img.addEventListener('load', onLoad);
+          img.addEventListener('error', onError);
+        }
+      });
+    });
+    
+    await Promise.all(imagePromises);
+    
+    // より長い待機時間でレンダリングを確実にする
+    await new Promise(resolve => setTimeout(resolve, 500));
+  };
+
+  // 単一エクスポート
+  const handleSingleExport = async (element: HTMLElement, settings: ExportSettings) => {
+    // 画像の読み込み完了を待つ
+    await waitForImagesToLoad(element);
+    const qualityPreset = {
+      low: { pixelRatio: 1, quality: 0.6 },
+      medium: { pixelRatio: 1.5, quality: 0.8 },
+      high: { pixelRatio: 2, quality: 0.9 },
+      ultra: { pixelRatio: 3, quality: 1.0 }
+    }[settings.quality];
+
+    // 解像度の計算
+    const resolution = settings.resolution === 'custom' 
+      ? { width: settings.customWidth || 1920, height: settings.customHeight || 1080 }
+      : {
+          hd: { width: 1280, height: 720 },
+          fhd: { width: 1920, height: 1080 },
+          '4k': { width: 3840, height: 2160 }
+        }[settings.resolution];
+
+    // エクスポート設定
+    const exportOptions = {
+      cacheBust: false, // キャッシュバストを無効化して画像の読み込みを確実にする
+      pixelRatio: settings.pixelRatio || qualityPreset.pixelRatio,
+      quality: settings.format === 'png' ? 1.0 : qualityPreset.quality,
+      backgroundColor: settings.backgroundColor || '#ffffff',
+      width: resolution.width,
+      height: resolution.height,
+      style: {
+        transform: 'scale(1)',
+        transformOrigin: 'top left',
+      }
+    };
+
+    let dataUrl: string;
+    let filename: string;
+
+    // 形式に応じてエクスポート
+    if (settings.format === 'png') {
+      dataUrl = await toPng(element, exportOptions);
+      filename = `thumbnail-${settings.optimizeForPlatform}-${resolution.width}x${resolution.height}.png`;
+    } else if (settings.format === 'jpeg') {
+      const { toJpeg } = await import('html-to-image');
+      dataUrl = await toJpeg(element, exportOptions);
+      filename = `thumbnail-${settings.optimizeForPlatform}-${resolution.width}x${resolution.height}.jpg`;
+    } else {
+      // WebPはサポートされていないため、PNGを使用
+      dataUrl = await toPng(element, exportOptions);
+      filename = `thumbnail-${settings.optimizeForPlatform}-${resolution.width}x${resolution.height}.png`;
+    }
+
+    // ダウンロード
+    const link = document.createElement('a');
+    link.download = filename;
+    link.href = dataUrl;
+    link.click();
+
+    toast.success(`${filename} をエクスポートしました`);
+  };
+
+  // バッチエクスポート
+  const handleBatchExport = async (element: HTMLElement, settings: ExportSettings) => {
+    const promises = settings.batchSizes.map(async (size) => {
+      const exportOptions = {
+        cacheBust: true,
+        pixelRatio: settings.pixelRatio || 2,
+        quality: settings.format === 'png' ? 1.0 : 0.9,
+        backgroundColor: settings.backgroundColor || '#ffffff',
+        width: size.width,
+        height: size.height
+      };
+
+      let dataUrl: string;
+      let filename: string;
+
+      if (settings.format === 'png') {
+        dataUrl = await toPng(element, exportOptions);
+        filename = `thumbnail-${size.platform}-${size.width}x${size.height}.png`;
+      } else if (settings.format === 'jpeg') {
+        const { toJpeg } = await import('html-to-image');
+        dataUrl = await toJpeg(element, exportOptions);
+        filename = `thumbnail-${size.platform}-${size.width}x${size.height}.jpg`;
+      } else {
+        // WebPはサポートされていないため、PNGを使用
+        dataUrl = await toPng(element, exportOptions);
+        filename = `thumbnail-${size.platform}-${size.width}x${size.height}.png`;
+      }
+
+      // ダウンロード
+      const link = document.createElement('a');
+      link.download = filename;
+      link.href = dataUrl;
+      link.click();
+
+      return filename;
+    });
+
+    const filenames = await Promise.all(promises);
+    toast.success(`${filenames.length}個のファイルをエクスポートしました`);
+  };
+
+  // レイヤーのドラッグ＆リサイズハンドラー
+  const handleLayerDragStop = React.useCallback((id: string, _: unknown, d: Position) => {
+    updateLayer(id, { x: d.x, y: d.y });
+    addToHistory(layers, selectedLayerId);
+  }, [updateLayer, addToHistory, layers, selectedLayerId]);
+
+  const handleLayerResize = React.useCallback((id: string, dir: string, ref: HTMLElement, delta: ResizableDelta, position: Position) => {
+    updateLayer(id, {
+      width: ref.offsetWidth,
+      height: ref.offsetHeight,
+      x: position.x,
+      y: position.y,
+    });
+    addToHistory(layers, selectedLayerId);
+  }, [updateLayer, addToHistory, layers, selectedLayerId]);
+
+  const handleImageUpload = (e: React.ChangeEvent<HTMLInputElement>) => {
+    const files = e.target.files;
+    if (!files) return;
+
+    for (const file of Array.from(files)) {
+      if (file.size > MAX_FILE_SIZE) {
+        toast.error(`ファイルサイズが大きすぎます: ${file.name}`, {
+          description: `10MB以下のファイルを選択してください。`,
+        });
+        continue;
+      }
+      if (!ACCEPTED_IMAGE_TYPES.includes(file.type)) {
+        toast.error(`ファイル形式が無効です: ${file.name}`, {
+          description: "JPEG, PNG, WEBP形式の画像ファイルを選択してください。",
+        });
+        continue;
+      }
+      const src = URL.createObjectURL(file);
+      addLayer({
+        type: 'image',
+        name: file.name,
+        visible: true,
+        locked: false,
+        x: isDesktop ? 550 : 50,
+        y: isDesktop ? 250 : 50,
+        width: isDesktop ? 300 : 150,
+        height: isDesktop ? 300 : 150,
+        src,
+      });
+    }
+    e.target.value = '';
+  };
+
+  const handleAddShape = (shapeType: ShapeType) => {
+    const offset = layers.filter(l => l.type === 'shape').length * (isDesktop ? 20 : 5);
+    const shapeCount = layers.filter(l => l.shapeType === shapeType).length + 1;
+    let name = '';
+    const initialX = isDesktop ? 550 : 10;
+    const initialY = isDesktop ? 250 : 10;
+    const initialWidth = isDesktop ? 300 : 50;
+    const initialHeight = isDesktop ? 300 : 50;
+    const initialBorderWidth = isDesktop ? 2 : 1;
+    const lineArrowWidth = isDesktop ? 300 : 100;
+    const lineArrowHeight = isDesktop ? 5 : 3;
+
+    switch (shapeType) {
+      case 'rectangle': name = `四角 ${shapeCount}`; break;
+      case 'circle': name = `円 ${shapeCount}`; break;
+      case 'line': name = `線 ${shapeCount}`; break;
+      case 'arrow': name = `矢印 ${shapeCount}`; break;
+    }
+
+    addLayer({
+      type: 'shape',
+      shapeType,
+      name,
+      visible: true,
+      locked: false,
+      x: initialX + offset,
+      y: initialY + offset,
+      width: (shapeType === 'line' || shapeType === 'arrow') ? lineArrowWidth : initialWidth,
+      height: (shapeType === 'line' || shapeType === 'arrow') ? lineArrowHeight : initialHeight,
+      backgroundColor: '#cccccc',
+      borderColor: '#000000',
+      borderWidth: initialBorderWidth,
+    });
+  };
+
+  const handleAddText = () => {
+    addLayer({
+      type: 'text',
+      name: `テキスト ${layers.filter(l => l.type === 'text').length + 1}`,
+      visible: true,
+      locked: false,
+      x: isDesktop ? 550 : 50,
+      y: isDesktop ? 250 : 50,
+      width: isDesktop ? 300 : 150,
+      height: isDesktop ? 100 : 50,
+      text: currentText,
+      color: '#000000',
+      fontSize: isDesktop ? '2rem' : '1rem',
+      // フォント設定はaddLayer関数内でcurrentFontSettingsから自動適用される
+    });
+  };
 
   if (!selectedTemplate) {
     return <div className="flex h-full items-center justify-center"><p>テンプレートを読み込み中...</p></div>;
   }
 
-  // サイドバーコンテンツのprops
-  const sidebarProps = {
-    selectedTab: editorState.selectedTab,
-    setSelectedTab: editorState.setSelectedTab,
-    shadowEnabled: editorState.shadowEnabled,
-    setShadowEnabled: editorState.setShadowEnabled,
-    isExporting: false, // Note: isExportingはuseThumbnailEditorStateに含まれていないため暫定値
-    selectedTemplate,
-    setSelectedTemplate,
-    layers,
-    selectedLayerId,
-    updateLayer,
-    removeLayer,
-    setSelectedLayerId,
-    reorderLayers,
-    duplicateLayer,
-    addLayer,
-    moveLayerUp,
-    moveLayerDown,
-    handlers,
-  };
+  const renderToolsPanel = () => (
+    <div className="space-y-6">
+      {/* 基本情報 */}
+      <div className="space-y-4">
+        <h4 className="font-medium">基本情報</h4>
+        <div className="space-y-3">
+          <div>
+            <Label className="text-sm font-medium">レイヤー名</Label>
+            <Input
+              value={selectedLayer?.name || ''}
+              onChange={(e) => selectedLayer && updateLayer(selectedLayer.id, { name: e.target.value })}
+              className="mt-1"
+              placeholder="レイヤー名を入力"
+              disabled={!selectedLayer}
+            />
+          </div>
+          <div className="grid grid-cols-2 gap-3">
+            <div>
+              <Label className="text-sm font-medium">X座標</Label>
+              <Input
+                type="number"
+                value={selectedLayer?.x || 0}
+                onChange={(e) => selectedLayer && updateLayer(selectedLayer.id, { x: Number(e.target.value) })}
+                className="mt-1"
+                disabled={!selectedLayer}
+              />
+            </div>
+            <div>
+              <Label className="text-sm font-medium">Y座標</Label>
+              <Input
+                type="number"
+                value={selectedLayer?.y || 0}
+                onChange={(e) => selectedLayer && updateLayer(selectedLayer.id, { y: Number(e.target.value) })}
+                className="mt-1"
+                disabled={!selectedLayer}
+              />
+            </div>
+          </div>
+          <div className="grid grid-cols-2 gap-3">
+            <div>
+              <Label className="text-sm font-medium">幅</Label>
+              <Input
+                type="number"
+                value={selectedLayer?.width || 0}
+                onChange={(e) => selectedLayer && updateLayer(selectedLayer.id, { width: Number(e.target.value) })}
+                className="mt-1"
+                disabled={!selectedLayer}
+              />
+            </div>
+            <div>
+              <Label className="text-sm font-medium">高さ</Label>
+              <Input
+                type="number"
+                value={selectedLayer?.height || 0}
+                onChange={(e) => selectedLayer && updateLayer(selectedLayer.id, { height: Number(e.target.value) })}
+                className="mt-1"
+                disabled={!selectedLayer}
+              />
+            </div>
+          </div>
+        </div>
+      </div>
+
+      {/* テキストレイヤーの設定 */}
+      {selectedLayer?.type === 'text' && (
+        <div className="space-y-4">
+          <h4 className="font-medium">テキスト設定</h4>
+          <div className="space-y-3">
+            <div>
+              <Label className="text-sm font-medium">テキスト</Label>
+              <Textarea
+                value={selectedLayer.text || ''}
+                onChange={(e) => updateLayer(selectedLayer.id, { text: e.target.value })}
+                className="mt-1 min-h-[80px] resize-none"
+                placeholder="テキストを入力してください"
+              />
+            </div>
+            <div className="grid grid-cols-2 gap-3">
+              <div>
+                <Label className="text-sm font-medium">フォントサイズ</Label>
+                <Slider
+                  value={[parseFloat(selectedLayer.fontSize?.replace('rem', '') || '2')]}
+                  onValueChange={([value]) => updateLayer(selectedLayer.id, { fontSize: `${value}rem` })}
+                  min={0.5}
+                  max={8}
+                  step={0.1}
+                  className="mt-2"
+                />
+                <div className="text-xs text-gray-500 text-center mt-1">
+                  {selectedLayer.fontSize || '2rem'}
+                </div>
+              </div>
+              <div>
+                <Label className="text-sm font-medium">色</Label>
+                <div className="flex items-center gap-2 mt-2">
+                  <input
+                    type="color"
+                    value={selectedLayer.color || '#ffffff'}
+                    onChange={(e) => updateLayer(selectedLayer.id, { color: e.target.value })}
+                    className="w-8 h-8 rounded border border-gray-300"
+                  />
+                  <Input
+                    value={selectedLayer.color || '#ffffff'}
+                    onChange={(e) => updateLayer(selectedLayer.id, { color: e.target.value })}
+                    className="flex-1"
+                  />
+                </div>
+              </div>
+            </div>
+
+            {/* フォント設定 */}
+            <div className="space-y-3">
+              <h5 className="text-sm font-medium text-gray-300">フォント設定</h5>
+              <div className="grid grid-cols-2 gap-3">
+                <div>
+                  <Label className="text-xs text-gray-400">フォントファミリー</Label>
+                  <FontSelector
+                    value={selectedLayer.fontFamily || 'Arial, sans-serif'}
+                    onValueChange={(value) => updateLayer(selectedLayer.id, { fontFamily: value })}
+                  />
+                </div>
+                <div>
+                  <Label className="text-xs text-gray-400">フォントウェイト</Label>
+                  <Select
+                    value={selectedLayer.fontWeight || 'normal'}
+                    onValueChange={(value) => updateLayer(selectedLayer.id, { fontWeight: value })}
+                  >
+                    <SelectTrigger className="h-8 text-xs">
+                      <SelectValue />
+                    </SelectTrigger>
+                    <SelectContent>
+                      <SelectItem value="normal">通常</SelectItem>
+                      <SelectItem value="bold">太字</SelectItem>
+                      <SelectItem value="lighter">細字</SelectItem>
+                      <SelectItem value="100">100</SelectItem>
+                      <SelectItem value="300">300</SelectItem>
+                      <SelectItem value="400">400</SelectItem>
+                      <SelectItem value="500">500</SelectItem>
+                      <SelectItem value="600">600</SelectItem>
+                      <SelectItem value="700">700</SelectItem>
+                      <SelectItem value="800">800</SelectItem>
+                      <SelectItem value="900">900</SelectItem>
+                    </SelectContent>
+                  </Select>
+                </div>
+              </div>
+              <div className="grid grid-cols-2 gap-3">
+                <div>
+                  <Label className="text-xs text-gray-400">フォントスタイル</Label>
+                  <Select
+                    value={selectedLayer.fontStyle || 'normal'}
+                    onValueChange={(value) => updateLayer(selectedLayer.id, { fontStyle: value })}
+                  >
+                    <SelectTrigger className="h-8 text-xs">
+                      <SelectValue />
+                    </SelectTrigger>
+                    <SelectContent>
+                      <SelectItem value="normal">通常</SelectItem>
+                      <SelectItem value="italic">イタリック</SelectItem>
+                      <SelectItem value="oblique">斜体</SelectItem>
+                    </SelectContent>
+                  </Select>
+                </div>
+                <div>
+                  <Label className="text-xs text-gray-400">文字装飾</Label>
+                  <Select
+                    value={selectedLayer.textDecoration || 'none'}
+                    onValueChange={(value) => updateLayer(selectedLayer.id, { textDecoration: value })}
+                  >
+                    <SelectTrigger className="h-8 text-xs">
+                      <SelectValue />
+                    </SelectTrigger>
+                    <SelectContent>
+                      <SelectItem value="none">なし</SelectItem>
+                      <SelectItem value="underline">下線</SelectItem>
+                      <SelectItem value="line-through">取り消し線</SelectItem>
+                      <SelectItem value="overline">上線</SelectItem>
+                    </SelectContent>
+                  </Select>
+                </div>
+              </div>
+              {/* 文字シャドウ - ビジュアルエディタ */}
+              <div className="space-y-3 pt-2">
+                <div className="flex items-center justify-between">
+                  <Label className="text-xs text-gray-400">文字シャドウ</Label>
+                  <Button
+                    size="sm"
+                    variant={shadowEnabled ? "default" : "outline"}
+                    onClick={() => {
+                      const newEnabled = !shadowEnabled;
+                      setShadowEnabled(newEnabled);
+                      if (!newEnabled) {
+                        updateLayer(selectedLayer.id, { textShadow: 'none' });
+                      } else {
+                        updateLayer(selectedLayer.id, { textShadow: '2px 2px 4px rgba(0,0,0,0.5)' });
+                      }
+                    }}
+                    className="h-6 px-3 text-xs"
+                  >
+                    {shadowEnabled ? 'ON' : 'OFF'}
+                  </Button>
+                </div>
+                
+                {shadowEnabled && (() => {
+                  const shadow = parseTextShadow(selectedLayer.textShadow);
+                  const handleShadowChange = (param: 'x' | 'y' | 'blur' | 'color' | 'opacity', value: number | string) => {
+                    const current = parseTextShadow(selectedLayer.textShadow);
+                    const updated = { ...current, [param]: value };
+                    const newShadow = buildTextShadow(updated.x, updated.y, updated.blur, updated.color, updated.opacity);
+                    updateLayer(selectedLayer.id, { textShadow: newShadow });
+                  };
+                  
+                  return (
+                    <div className="space-y-3 pl-2 border-l-2 border-gray-700">
+                      {/* 水平位置 */}
+                      <div>
+                        <Label className="text-xs text-gray-500">水平位置（X）</Label>
+                        <Slider
+                          value={[shadow.x]}
+                          onValueChange={([value]) => handleShadowChange('x', value)}
+                          min={-20}
+                          max={20}
+                          step={1}
+                          className="mt-2"
+                        />
+                        <div className="text-xs text-gray-500 text-center mt-1">
+                          {shadow.x}px
+                        </div>
+                      </div>
+                      
+                      {/* 垂直位置 */}
+                      <div>
+                        <Label className="text-xs text-gray-500">垂直位置（Y）</Label>
+                        <Slider
+                          value={[shadow.y]}
+                          onValueChange={([value]) => handleShadowChange('y', value)}
+                          min={-20}
+                          max={20}
+                          step={1}
+                          className="mt-2"
+                        />
+                        <div className="text-xs text-gray-500 text-center mt-1">
+                          {shadow.y}px
+                        </div>
+                      </div>
+                      
+                      {/* ぼかし */}
+                      <div>
+                        <Label className="text-xs text-gray-500">ぼかし</Label>
+                        <Slider
+                          value={[shadow.blur]}
+                          onValueChange={([value]) => handleShadowChange('blur', value)}
+                          min={0}
+                          max={30}
+                          step={1}
+                          className="mt-2"
+                        />
+                        <div className="text-xs text-gray-500 text-center mt-1">
+                          {shadow.blur}px
+                        </div>
+                      </div>
+                      
+                      {/* 影の色 */}
+                      <div>
+                        <Label className="text-xs text-gray-500">影の色</Label>
+                        <div className="flex items-center gap-2 mt-2">
+                          <input
+                            type="color"
+                            value={shadow.color}
+                            onChange={(e) => handleShadowChange('color', e.target.value)}
+                            className="w-10 h-8 rounded border border-gray-600"
+                          />
+                          <Input
+                            value={shadow.color}
+                            onChange={(e) => handleShadowChange('color', e.target.value)}
+                            className="h-8 text-xs"
+                          />
+                        </div>
+                      </div>
+                      
+                      {/* 不透明度 */}
+                      <div>
+                        <Label className="text-xs text-gray-500">不透明度</Label>
+                        <Slider
+                          value={[shadow.opacity * 100]}
+                          onValueChange={([value]) => handleShadowChange('opacity', value / 100)}
+                          min={0}
+                          max={100}
+                          step={1}
+                          className="mt-2"
+                        />
+                        <div className="text-xs text-gray-500 text-center mt-1">
+                          {Math.round(shadow.opacity * 100)}%
+                        </div>
+                      </div>
+                    </div>
+                  );
+                })()}
+              </div>
+            </div>
+          </div>
+        </div>
+      )}
+
+      {/* 画像レイヤーの設定 */}
+      {selectedLayer?.type === 'image' && (
+        <div className="space-y-4">
+          <h4 className="font-medium">画像設定</h4>
+          <div className="space-y-3">
+            <div>
+              <Label className="text-sm font-medium">画像を変更</Label>
+              <Input
+                type="file"
+                accept="image/*"
+                onChange={(e) => {
+                  const file = e.target.files?.[0];
+                  if (file) {
+                    const src = URL.createObjectURL(file);
+                    updateLayer(selectedLayer.id, { src });
+                  }
+                }}
+                className="mt-1"
+              />
+            </div>
+            <div>
+              <Label className="text-sm font-medium">不透明度</Label>
+              <Slider
+                value={[selectedLayer.opacity || 100]}
+                onValueChange={([value]) => updateLayer(selectedLayer.id, { opacity: value })}
+                min={0}
+                max={100}
+                step={1}
+                className="mt-2"
+              />
+              <div className="text-xs text-gray-500 text-center mt-1">
+                {selectedLayer.opacity || 100}%
+              </div>
+            </div>
+            <div>
+              <Label className="text-sm font-medium">回転角度</Label>
+              <Slider
+                value={[selectedLayer.rotation || 0]}
+                onValueChange={([value]) => updateLayer(selectedLayer.id, { rotation: value })}
+                min={-180}
+                max={180}
+                step={1}
+                className="mt-2"
+              />
+              <div className="text-xs text-gray-500 text-center mt-1">
+                {selectedLayer.rotation || 0}°
+              </div>
+            </div>
+          </div>
+        </div>
+      )}
+
+      {/* 図形レイヤーの設定 */}
+      {selectedLayer?.type === 'shape' && (
+        <div className="space-y-4">
+          <h4 className="font-medium">図形設定</h4>
+          <div className="space-y-3">
+            <div>
+              <Label className="text-sm font-medium">図形の種類</Label>
+              <div className="mt-2">
+                <ShapeTypeSelector
+                  value={selectedLayer.shapeType || 'rectangle'}
+                  onChange={(shape) => updateLayer(selectedLayer.id, { shapeType: shape })}
+                />
+              </div>
+            </div>
+            <div className="grid grid-cols-2 gap-3">
+              <div>
+                <Label className="text-sm font-medium">塗りつぶし色</Label>
+                <div className="flex items-center gap-2 mt-2">
+                  <input
+                    type="color"
+                    value={selectedLayer.backgroundColor || '#000000'}
+                    onChange={(e) => updateLayer(selectedLayer.id, { backgroundColor: e.target.value })}
+                    className="w-8 h-8 rounded border border-gray-300"
+                  />
+                  <Input
+                    value={selectedLayer.backgroundColor || '#000000'}
+                    onChange={(e) => updateLayer(selectedLayer.id, { backgroundColor: e.target.value })}
+                    className="flex-1"
+                  />
+                </div>
+              </div>
+              <div>
+                <Label className="text-sm font-medium">境界線色</Label>
+                <div className="flex items-center gap-2 mt-2">
+                  <input
+                    type="color"
+                    value={selectedLayer.borderColor || '#000000'}
+                    onChange={(e) => updateLayer(selectedLayer.id, { borderColor: e.target.value })}
+                    className="w-8 h-8 rounded border border-gray-300"
+                  />
+                  <Input
+                    value={selectedLayer.borderColor || '#000000'}
+                    onChange={(e) => updateLayer(selectedLayer.id, { borderColor: e.target.value })}
+                    className="flex-1"
+                  />
+                </div>
+              </div>
+            </div>
+            <div>
+              <Label className="text-sm font-medium">境界線の太さ</Label>
+              <Slider
+                value={[selectedLayer.borderWidth || 0]}
+                onValueChange={([value]) => updateLayer(selectedLayer.id, { borderWidth: value })}
+                min={0}
+                max={20}
+                step={1}
+                className="mt-2"
+              />
+              <div className="text-xs text-gray-500 text-center mt-1">
+                {selectedLayer.borderWidth || 0}px
+              </div>
+            </div>
+          </div>
+        </div>
+      )}
+
+      {/* レイヤーが選択されていない場合 */}
+      {!selectedLayer && (
+        <div className="text-center py-8">
+          <p className="text-sm text-muted-foreground">レイヤーを選択してください</p>
+          <p className="text-xs text-muted-foreground mt-1">レイヤーパネルからレイヤーを選択すると、ここで詳細設定ができます</p>
+        </div>
+      )}
+    </div>
+  );
+
+  // サイドバーコンテンツ
+  const sidebarContent = (
+    <Tabs value={selectedTab} onValueChange={setSelectedTab} className="w-full">
+      <TabsList className="grid w-full grid-cols-4">
+        <TabsTrigger value="settings">テンプレート</TabsTrigger>
+        <TabsTrigger value="tools">ツール</TabsTrigger>
+        <TabsTrigger value="layers">レイヤー</TabsTrigger>
+        <TabsTrigger value="export">エクスポート</TabsTrigger>
+      </TabsList>
+      <TabsContent value="settings" className="mt-4">
+        <TemplateSelector onSelectTemplate={setSelectedTemplate} selectedTemplateId={selectedTemplate.id} />
+      </TabsContent>
+      <TabsContent value="tools" className="mt-4">
+        {renderToolsPanel()}
+      </TabsContent>
+      <TabsContent value="layers" className="mt-4">
+        <UnifiedLayerPanel 
+          context={{
+            layers: layers as any[],
+            updateLayer: updateLayer as any,
+            removeLayer,
+            selectedLayerId,
+            setSelectedLayerId,
+            reorderLayers,
+            duplicateLayer,
+            addLayer: addLayer as any,
+            moveLayerUp,
+            moveLayerDown,
+          }}
+          onShapeSelect={(shapeType) => handleAddShape(shapeType as ShapeType)}
+          showShapeSelector={true}
+        />
+      </TabsContent>
+      <TabsContent value="export" className="mt-4">
+        <ExportSettingsPanel onExport={handleAdvancedExport} isExporting={isExporting} />
+      </TabsContent>
+    </Tabs>
+  );
+
+  // モバイル用のサイドバーコンテンツ（テンプレート・エクスポートのみ）
+  const mobileSidebarContent = (
+    <Tabs value={selectedTab} onValueChange={setSelectedTab} className="w-full">
+      <TabsList className="w-full h-12 items-center justify-center rounded-md bg-secondary p-1 text-secondary-foreground">
+        <TabsTrigger 
+          value="settings"
+          className="flex-1 inline-flex items-center justify-center whitespace-nowrap rounded-sm px-6 py-2 text-sm font-medium ring-offset-background transition-all focus-visible:outline-none focus-visible:ring-2 focus-visible:ring-ring focus-visible:ring-offset-2 disabled:pointer-events-none disabled:opacity-50 data-[state=active]:bg-background data-[state=active]:text-foreground data-[state=active]:shadow-sm"
+        >
+          テンプレート
+        </TabsTrigger>
+        <TabsTrigger 
+          value="export"
+          className="flex-1 inline-flex items-center justify-center whitespace-nowrap rounded-sm px-6 py-2 text-sm font-medium ring-offset-background transition-all focus-visible:outline-none focus-visible:ring-2 focus-visible:ring-ring focus-visible:ring-offset-2 disabled:pointer-events-none disabled:opacity-50 data-[state=active]:bg-background data-[state=active]:text-foreground data-[state=active]:shadow-sm"
+        >
+          エクスポート
+        </TabsTrigger>
+      </TabsList>
+      <TabsContent value="settings" className="mt-4">
+        <TemplateSelector onSelectTemplate={setSelectedTemplate} selectedTemplateId={selectedTemplate.id} />
+      </TabsContent>
+      <TabsContent value="export" className="mt-4">
+        <ExportSettingsPanel onExport={handleAdvancedExport} isExporting={isExporting} />
+      </TabsContent>
+    </Tabs>
+  );
+
+  // ハンドラー関数を追加
+  const handleSave = React.useCallback(() => {
+    const success = saveToLocalStorage(layers, selectedLayerId);
+    if (success) {
+      toast.success('プロジェクトを保存しました');
+    } else {
+      toast.error('保存に失敗しました');
+    }
+  }, [saveToLocalStorage, layers, selectedLayerId]);
+
+  const handleUndo = React.useCallback(() => {
+    const historyState = undo();
+    if (historyState) {
+      // ここでレイヤー状態を復元する処理が必要
+      resetHistoryFlag();
+    }
+  }, [undo, resetHistoryFlag]);
+
+  const handleRedo = React.useCallback(() => {
+    const historyState = redo();
+    if (historyState) {
+      // ここでレイヤー状態を復元する処理が必要
+      resetHistoryFlag();
+    }
+  }, [redo, resetHistoryFlag]);
+
+  const handleDownloadThumbnail = React.useCallback(async (quality: 'normal' | 'high' | 'super' = 'high') => {
+    const element = document.getElementById('thumbnail-preview');
+    if (!element) {
+      toast.error('プレビューエリアが見つかりません');
+      return;
+    }
+
+    // 品質レベルのマッピング
+    const qualityMapping = {
+      'normal': 'medium' as const,
+      'high': 'high' as const,
+      'super': 'ultra' as const,
+    };
+
+    try {
+      const settings: ExportSettings = {
+        format: 'png',
+        quality: qualityMapping[quality],
+        resolution: 'fhd', // デフォルト解像度を設定
+        optimizeForPlatform: 'youtube',
+        pixelRatio: quality === 'super' ? 4 : quality === 'high' ? 2 : 1,
+        backgroundColor: '#ffffff',
+        includeTransparency: false,
+        batchExport: false,
+        batchSizes: []
+      };
+      
+      await handleSingleExport(element, settings);
+    } catch (error) {
+      logger.error('エクスポート失敗', error, 'ThumbnailGenerator');
+      toast.error('エクスポートに失敗しました');
+    }
+  }, []);
+
+  const renderPreview = () => (
+    <>
+      {/* ツールバー - デスクトップのみ表示 */}
+      {isDesktop && (
+        <Toolbar
+          zoom={zoom}
+          setZoom={setZoom}
+          onUndo={handleUndo}
+          onRedo={handleRedo}
+          onSave={handleSave}
+          onDownload={handleDownloadThumbnail}
+          canUndo={canUndo}
+          canRedo={canRedo}
+          isPreviewDedicatedMode={isPreviewDedicatedMode}
+          onTogglePreviewMode={() => setIsPreviewDedicatedMode(!isPreviewDedicatedMode)}
+        />
+      )}
+      
+      {/* モバイル表示でのフルスクリーン表示時の戻るボタン */}
+      {!isDesktop && isPreviewDedicatedMode && (
+        <div className="absolute top-2 left-2 z-20">
+          <Button
+            size="sm"
+            variant="outline"
+            onClick={() => setIsPreviewDedicatedMode(false)}
+            className="bg-background/90 backdrop-blur-sm shadow-lg"
+          >
+            <Minimize2 className="h-4 w-4 mr-1" />
+            通常表示に戻る
+          </Button>
+        </div>
+      )}
+      
+      {/* プレビューエリア */}
+      <div className="flex-1 overflow-auto bg-gray-100 dark:bg-gray-900 relative">
+        <div className="flex items-center justify-center h-full p-4 lg:p-8">
+          <EnhancedPreview
+            zoom={zoom}
+            onZoomReset={() => setZoom(1)}
+            className="w-full"
+            aspectRatio={aspectRatio}
+            customAspectRatio={customAspectRatio}
+            showGrid={showGrid}
+            setShowGrid={setShowGrid}
+            showAspectGuide={showAspectGuide}
+            setShowAspectGuide={setShowAspectGuide}
+            showSafeArea={showSafeArea}
+            setShowSafeArea={setShowSafeArea}
+            gridSize={gridSize}
+            setGridSize={setGridSize}
+          >
+            <div
+              id="thumbnail-preview"
+              style={{ 
+                aspectRatio: aspectRatio === 'custom' 
+                  ? `${customAspectRatio.width}/${customAspectRatio.height}` 
+                  : (aspectRatio || '16:9').replace(':', '/'),
+                ...getPreviewSize()
+              }}
+              className="bg-card relative border rounded-md shadow-lg"
+            >
+              <div id="download-target" className="w-full h-full relative overflow-hidden">
+                {layers.map((layer) => {
+                  const isSelected = layer.id === selectedLayerId;
+                  const isDraggable = isSelected && !layer.locked;
+                  const isResizable = isSelected && !layer.locked;
+
+                  if (!layer.visible) return null;
+
+                  if (layer.type === 'image') {
+                    return (
+                      <ThumbnailImage
+                        key={layer.id} id={layer.id} isSelected={isSelected} src={layer.src || ''} alt={layer.name}
+                        x={layer.x} y={layer.y} width={layer.width} height={layer.height} rotation={layer.rotation}
+                        zIndex={layer.zIndex}
+                        onDragStop={(e, d) => handleLayerDragStop(layer.id, e, d)}
+                        onResize={(e, dir, ref, delta, position) => handleLayerResize(layer.id, dir, ref, delta, position)}
+                        onResizeStop={(e, dir, ref, delta, position) => handleLayerResize(layer.id, dir, ref, delta, position)}
+                        lockAspectRatio={isShiftKeyDown} enableResizing={isResizable} disableDragging={!isDraggable}
+                        onSelect={() => setSelectedLayerId(layer.id)}
+                        isDraggable={isDraggable}
+                        isLocked={layer.locked}
+                        onRotateStart={() => {}}
+                        onRotate={() => {}}
+                        onRotateStop={() => {}}
+                      />
+                    );
+                  } else if (layer.type === 'text') {
+                    return (
+                      <ThumbnailText
+                        key={layer.id} id={layer.id} isSelected={isSelected} text={layer.text || ''} color={layer.color}
+                        fontSize={layer.fontSize} fontFamily={layer.fontFamily} fontWeight={layer.fontWeight}
+                        fontStyle={layer.fontStyle} textDecoration={layer.textDecoration} textShadow={layer.textShadow}
+                        x={layer.x} y={layer.y} width={layer.width} height={layer.height}
+                        rotation={layer.rotation} zIndex={layer.zIndex}
+                        onDragStop={(e, d) => handleLayerDragStop(layer.id, e, d)}
+                        onResizeStop={(e, dir, ref, delta, position) => handleLayerResize(layer.id, dir, ref, delta, position)}
+                        enableResizing={isResizable} disableDragging={!isDraggable}
+                      />
+                    );
+                  } else if (layer.type === 'shape') {
+                    return (
+                      <ThumbnailShape
+                        key={layer.id} id={layer.id} isSelected={isSelected} shapeType={layer.shapeType as ShapeType}
+                        backgroundColor={layer.backgroundColor || '#cccccc'} borderColor={layer.borderColor || '#000000'}
+                        borderWidth={layer.borderWidth || 2} x={layer.x} y={layer.y} width={layer.width} height={layer.height}
+                        rotation={layer.rotation} zIndex={layer.zIndex}
+                        onDragStop={(e, d) => handleLayerDragStop(layer.id, e, d)}
+                        onResize={(e, dir, ref, delta, position) => handleLayerResize(layer.id, dir, ref, delta, position)}
+                        onResizeStop={(e, dir, ref, delta, position) => handleLayerResize(layer.id, dir, ref, delta, position)}
+                        lockAspectRatio={isShiftKeyDown} enableResizing={isResizable} disableDragging={!isDraggable}
+                      />
+                    );
+                  }
+                  return null;
+                })}
+              </div>
+            </div>
+          </EnhancedPreview>
+        </div>
+      </div>
+    </>
+  );
+
+  const renderMobileControls = () => (
+    <div className="p-2 lg:p-4 space-y-3">
+      {/* モバイル用クイックアクション */}
+      <div className="space-y-2">
+        <h4 className="text-sm font-medium text-muted-foreground">クイックアクセス</h4>
+        <Tabs value={selectedTab} onValueChange={setSelectedTab} className="w-full">
+          <TabsList className="w-full h-12 items-center justify-center rounded-md bg-secondary p-1 text-secondary-foreground">
+            <TabsTrigger 
+              value="tools"
+              className="flex-1 inline-flex items-center justify-center whitespace-nowrap rounded-sm px-3 py-2 text-xs font-medium ring-offset-background transition-all focus-visible:outline-none focus-visible:ring-2 focus-visible:ring-ring focus-visible:ring-offset-2 disabled:pointer-events-none disabled:opacity-50 data-[state=active]:bg-background data-[state=active]:text-foreground data-[state=active]:shadow-sm"
+            >
+              ツール設定
+            </TabsTrigger>
+            <TabsTrigger 
+              value="layers"
+              className="flex-1 inline-flex items-center justify-center whitespace-nowrap rounded-sm px-3 py-2 text-xs font-medium ring-offset-background transition-all focus-visible:outline-none focus-visible:ring-2 focus-visible:ring-ring focus-visible:ring-offset-2 disabled:pointer-events-none disabled:opacity-50 data-[state=active]:bg-background data-[state=active]:text-foreground data-[state=active]:shadow-sm"
+            >
+              レイヤー管理
+            </TabsTrigger>
+            <TabsTrigger 
+              value="edit"
+              className="flex-1 inline-flex items-center justify-center whitespace-nowrap rounded-sm px-3 py-2 text-xs font-medium ring-offset-background transition-all focus-visible:outline-none focus-visible:ring-2 focus-visible:ring-ring focus-visible:ring-offset-2 disabled:pointer-events-none disabled:opacity-50 data-[state=active]:bg-background data-[state=active]:text-foreground data-[state=active]:shadow-sm"
+            >
+              レイヤー編集
+            </TabsTrigger>
+            <TabsTrigger 
+              value="preview"
+              className="flex-1 inline-flex items-center justify-center whitespace-nowrap rounded-sm px-3 py-2 text-xs font-medium ring-offset-background transition-all focus-visible:outline-none focus-visible:ring-2 focus-visible:ring-ring focus-visible:ring-offset-2 disabled:pointer-events-none disabled:opacity-50 data-[state=active]:bg-background data-[state=active]:text-foreground data-[state=active]:shadow-sm"
+            >
+              プレビュー
+            </TabsTrigger>
+          </TabsList>
+        </Tabs>
+      </div>
+      
+      {/* インライン表示エリア */}
+      {selectedTab === "tools" && (
+        <div className="space-y-3 border-t pt-3">
+          <h4 className="text-sm font-medium">ツール設定</h4>
+          {renderToolsPanel()}
+        </div>
+      )}
+      
+      {selectedTab === "layers" && (
+        <div className="space-y-3 border-t pt-3">
+          <h4 className="text-sm font-medium">レイヤー管理</h4>
+          <UnifiedLayerPanel 
+            context={{
+              layers: layers as any[],
+              updateLayer: updateLayer as any,
+              removeLayer,
+              selectedLayerId,
+              setSelectedLayerId,
+              reorderLayers,
+              duplicateLayer,
+              addLayer: addLayer as any,
+              moveLayerUp,
+              moveLayerDown,
+            }}
+            onShapeSelect={(shapeType) => handleAddShape(shapeType as ShapeType)}
+            showShapeSelector={true}
+          />
+        </div>
+      )}
+      
+      {selectedTab === "edit" && (
+        <div className="space-y-3 border-t pt-3">
+          <h4 className="text-sm font-medium">レイヤー編集</h4>
+          {selectedLayer ? (
+            <div className="space-y-3">
+              {/* 選択中レイヤー情報 */}
+              <div className="p-2 bg-secondary/50 rounded-md">
+                <p className="text-xs text-muted-foreground mb-1">選択中</p>
+                <p className="text-sm font-medium">{selectedLayer.name}</p>
+              </div>
+              
+              {/* 位置調整 */}
+              <div className="space-y-2">
+                <Label className="text-xs font-medium">📐 位置</Label>
+                <div className="space-y-2">
+                  {/* X座標 */}
+                  <div className="flex items-center gap-1">
+                    <Button
+                      size="sm"
+                      variant="outline"
+                      onClick={() => updateLayer(selectedLayer.id, { x: selectedLayer.x - 10 })}
+                      className="h-7 w-7 p-0"
+                    >
+                      ←
+                    </Button>
+                    <div className="flex-1">
+                      <Label className="text-xs text-muted-foreground">X</Label>
+                      <Input
+                        type="number"
+                        inputMode="numeric"
+                        value={Math.round(selectedLayer.x)}
+                        onChange={(e) => updateLayer(selectedLayer.id, { x: Number(e.target.value) })}
+                        className="h-7 text-xs"
+                      />
+                    </div>
+                    <Button
+                      size="sm"
+                      variant="outline"
+                      onClick={() => updateLayer(selectedLayer.id, { x: selectedLayer.x + 10 })}
+                      className="h-7 w-7 p-0"
+                    >
+                      →
+                    </Button>
+                  </div>
+                  
+                  {/* Y座標 */}
+                  <div className="flex items-center gap-1">
+                    <Button
+                      size="sm"
+                      variant="outline"
+                      onClick={() => updateLayer(selectedLayer.id, { y: selectedLayer.y - 10 })}
+                      className="h-7 w-7 p-0"
+                    >
+                      ↑
+                    </Button>
+                    <div className="flex-1">
+                      <Label className="text-xs text-muted-foreground">Y</Label>
+                      <Input
+                        type="number"
+                        inputMode="numeric"
+                        value={Math.round(selectedLayer.y)}
+                        onChange={(e) => updateLayer(selectedLayer.id, { y: Number(e.target.value) })}
+                        className="h-7 text-xs"
+                      />
+                    </div>
+                    <Button
+                      size="sm"
+                      variant="outline"
+                      onClick={() => updateLayer(selectedLayer.id, { y: selectedLayer.y + 10 })}
+                      className="h-7 w-7 p-0"
+                    >
+                      ↓
+                    </Button>
+                  </div>
+                </div>
+              </div>
+              
+              {/* サイズ調整 */}
+              <div className="space-y-2">
+                <Label className="text-xs font-medium">📏 サイズ</Label>
+                <div className="space-y-2">
+                  {/* 幅 */}
+                  <div className="flex items-center gap-1">
+                    <Button
+                      size="sm"
+                      variant="outline"
+                      onClick={() => updateLayer(selectedLayer.id, { width: Math.max(10, selectedLayer.width - 20) })}
+                      className="h-7 w-7 p-0"
+                    >
+                      −
+                    </Button>
+                    <div className="flex-1">
+                      <Label className="text-xs text-muted-foreground">幅</Label>
+                      <Input
+                        type="number"
+                        inputMode="numeric"
+                        value={Math.round(selectedLayer.width)}
+                        onChange={(e) => updateLayer(selectedLayer.id, { width: Math.max(10, Number(e.target.value)) })}
+                        className="h-7 text-xs"
+                      />
+                    </div>
+                    <Button
+                      size="sm"
+                      variant="outline"
+                      onClick={() => updateLayer(selectedLayer.id, { width: selectedLayer.width + 20 })}
+                      className="h-7 w-7 p-0"
+                    >
+                      +
+                    </Button>
+                  </div>
+                  
+                  {/* 高さ */}
+                  <div className="flex items-center gap-1">
+                    <Button
+                      size="sm"
+                      variant="outline"
+                      onClick={() => updateLayer(selectedLayer.id, { height: Math.max(10, selectedLayer.height - 20) })}
+                      className="h-7 w-7 p-0"
+                    >
+                      −
+                    </Button>
+                    <div className="flex-1">
+                      <Label className="text-xs text-muted-foreground">高さ</Label>
+                      <Input
+                        type="number"
+                        inputMode="numeric"
+                        value={Math.round(selectedLayer.height)}
+                        onChange={(e) => updateLayer(selectedLayer.id, { height: Math.max(10, Number(e.target.value)) })}
+                        className="h-7 text-xs"
+                      />
+                    </div>
+                    <Button
+                      size="sm"
+                      variant="outline"
+                      onClick={() => updateLayer(selectedLayer.id, { height: selectedLayer.height + 20 })}
+                      className="h-7 w-7 p-0"
+                    >
+                      +
+                    </Button>
+                  </div>
+                </div>
+              </div>
+              
+              {/* 回転調整 */}
+              <div className="space-y-2">
+                <Label className="text-xs font-medium">🔄 回転</Label>
+                <div className="flex gap-1 items-center">
+                  <Button
+                    size="sm"
+                    variant="outline"
+                    onClick={() => updateLayer(selectedLayer.id, { rotation: (selectedLayer.rotation || 0) - 15 })}
+                    className="h-7 w-7 p-0"
+                    title="反時計回り 15°"
+                  >
+                    ↺
+                  </Button>
+                  <Button
+                    size="sm"
+                    variant="outline"
+                    onClick={() => updateLayer(selectedLayer.id, { rotation: (selectedLayer.rotation || 0) - 5 })}
+                    className="h-7 w-7 p-0"
+                    title="反時計回り 5°"
+                  >
+                    ↶
+                  </Button>
+                  <div className="flex-1">
+                    <Input
+                      type="number"
+                      inputMode="numeric"
+                      value={Math.round(selectedLayer.rotation || 0)}
+                      onChange={(e) => updateLayer(selectedLayer.id, { rotation: Number(e.target.value) })}
+                      className="h-7 text-xs text-center"
+                      placeholder="角度"
+                    />
+                  </div>
+                  <Button
+                    size="sm"
+                    variant="outline"
+                    onClick={() => updateLayer(selectedLayer.id, { rotation: (selectedLayer.rotation || 0) + 5 })}
+                    className="h-7 w-7 p-0"
+                    title="時計回り 5°"
+                  >
+                    ↷
+                  </Button>
+                  <Button
+                    size="sm"
+                    variant="outline"
+                    onClick={() => updateLayer(selectedLayer.id, { rotation: (selectedLayer.rotation || 0) + 15 })}
+                    className="h-7 w-7 p-0"
+                    title="時計回り 15°"
+                  >
+                    ↻
+                  </Button>
+                  <Button
+                    size="sm"
+                    variant="outline"
+                    onClick={() => updateLayer(selectedLayer.id, { rotation: 0 })}
+                    className="h-7 px-2 text-xs"
+                  >
+                    0°
+                  </Button>
+                </div>
+              </div>
+              
+              {/* テキスト専用設定 */}
+              {selectedLayer.type === 'text' && (
+                <div className="space-y-2">
+                  <Label className="text-xs font-medium">✏️ テキスト設定</Label>
+                  <div className="space-y-2">
+                    <Textarea
+                      value={selectedLayer.text || ''}
+                      onChange={(e) => updateLayer(selectedLayer.id, { text: e.target.value })}
+                      className="text-xs min-h-[60px] resize-none"
+                      placeholder="テキストを入力"
+                    />
+                    <div className="space-y-2">
+                      {/* 色選択 */}
+                      <div className="flex items-center gap-2">
+                        <Label className="text-xs text-muted-foreground w-8">色</Label>
+                        <input
+                          type="color"
+                          value={selectedLayer.color || '#000000'}
+                          onChange={(e) => updateLayer(selectedLayer.id, { color: e.target.value })}
+                          className="w-8 h-7 rounded border"
+                        />
+                        <Input
+                          value={selectedLayer.color || '#000000'}
+                          onChange={(e) => updateLayer(selectedLayer.id, { color: e.target.value })}
+                          className="h-7 text-xs flex-1"
+                          placeholder="#000000"
+                        />
+                      </div>
+                      
+                      {/* フォントサイズ */}
+                      <div className="flex items-center gap-1">
+                        <Button
+                          size="sm"
+                          variant="outline"
+                          onClick={() => {
+                            const currentSize = parseFloat(selectedLayer.fontSize || '1rem');
+                            const newSize = Math.max(0.5, currentSize - 0.25);
+                            updateLayer(selectedLayer.id, { fontSize: `${newSize}rem` });
+                          }}
+                          className="h-7 w-7 p-0"
+                        >
+                          −
+                        </Button>
+                        <div className="flex-1">
+                          <Label className="text-xs text-muted-foreground">サイズ</Label>
+                          <Input
+                            value={selectedLayer.fontSize || '1rem'}
+                            onChange={(e) => updateLayer(selectedLayer.id, { fontSize: e.target.value })}
+                            className="h-7 text-xs"
+                            placeholder="1rem"
+                          />
+                        </div>
+                        <Button
+                          size="sm"
+                          variant="outline"
+                          onClick={() => {
+                            const currentSize = parseFloat(selectedLayer.fontSize || '1rem');
+                            const newSize = currentSize + 0.25;
+                            updateLayer(selectedLayer.id, { fontSize: `${newSize}rem` });
+                          }}
+                          className="h-7 w-7 p-0"
+                        >
+                          +
+                        </Button>
+                      </div>
+                    </div>
+                  </div>
+                </div>
+              )}
+            </div>
+          ) : (
+            <div className="p-4 text-center text-muted-foreground">
+              <p className="text-xs">レイヤーを選択してください</p>
+            </div>
+          )}
+        </div>
+      )}
+      
+      {selectedTab === "preview" && (
+        <div className="space-y-3 border-t pt-3">
+          <h4 className="text-sm font-medium">プレビュー設定</h4>
+          <div className="space-y-3">
+            {/* ズーム調整 */}
+            <div className="space-y-2">
+              <Label className="text-xs font-medium">🔍 ズーム</Label>
+              <div className="flex items-center gap-2">
+                <Button
+                  size="sm"
+                  variant="outline"
+                  onClick={() => setZoom(Math.max(0.25, zoom - 0.25))}
+                  className="h-8 w-8 p-0"
+                  disabled={zoom <= 0.25}
+                >
+                  −
+                </Button>
+                <div className="flex-1 text-center">
+                  <span className="text-xs text-muted-foreground">{Math.round(zoom * 100)}%</span>
+                </div>
+                <Button
+                  size="sm"
+                  variant="outline"
+                  onClick={() => setZoom(Math.min(4, zoom + 0.25))}
+                  className="h-8 w-8 p-0"
+                  disabled={zoom >= 4}
+                >
+                  +
+                </Button>
+              </div>
+              <Button
+                size="sm"
+                variant="outline"
+                onClick={() => setZoom(1)}
+                className="w-full h-8"
+              >
+                リセット (100%)
+              </Button>
+            </div>
+
+            {/* プレビュー情報表示 */}
+            <div className="space-y-2">
+              <Label className="text-xs font-medium">📊 プレビュー情報</Label>
+              <div className="space-y-1 text-xs">
+                <div className="flex justify-between">
+                  <span className="text-muted-foreground">アスペクト比:</span>
+                  <span className="font-medium">
+                    {aspectRatio === 'custom' 
+                      ? `${customAspectRatio.width}:${customAspectRatio.height}` 
+                      : aspectRatio || '16:9'}
+                  </span>
+                </div>
+                <div className="flex justify-between">
+                  <span className="text-muted-foreground">ズーム率:</span>
+                  <span className="font-medium">{Math.round(zoom * 100)}%</span>
+                </div>
+                <div className="flex justify-between">
+                  <span className="text-muted-foreground">グリッド:</span>
+                  <span className="font-medium">40px</span>
+                </div>
+              </div>
+            </div>
+
+            {/* プレビュー設定 */}
+            <div className="space-y-2">
+              <Label className="text-xs font-medium">⚙️ プレビュー設定</Label>
+              <div className="space-y-2">
+                {/* グリッド表示 */}
+                <div className="flex items-center justify-between">
+                  <Label className="text-xs text-muted-foreground">グリッド表示</Label>
+                  <Button
+                    size="sm"
+                    variant={showGrid ? "default" : "outline"}
+                    onClick={() => setShowGrid(!showGrid)}
+                    className="h-6 px-2 text-xs"
+                  >
+                    {showGrid ? "ON" : "OFF"}
+                  </Button>
+                </div>
+                
+                {/* アスペクト比ガイド */}
+                <div className="flex items-center justify-between">
+                  <Label className="text-xs text-muted-foreground">アスペクト比ガイド</Label>
+                  <Button
+                    size="sm"
+                    variant={showAspectGuide ? "default" : "outline"}
+                    onClick={() => setShowAspectGuide(!showAspectGuide)}
+                    className="h-6 px-2 text-xs"
+                  >
+                    {showAspectGuide ? "ON" : "OFF"}
+                  </Button>
+                </div>
+                
+                {/* セーフエリア */}
+                <div className="flex items-center justify-between">
+                  <Label className="text-xs text-muted-foreground">セーフエリア</Label>
+                  <Button
+                    size="sm"
+                    variant={showSafeArea ? "default" : "outline"}
+                    onClick={() => setShowSafeArea(!showSafeArea)}
+                    className="h-6 px-2 text-xs"
+                  >
+                    {showSafeArea ? "ON" : "OFF"}
+                  </Button>
+                </div>
+                
+                {/* グリッドサイズ */}
+                {showGrid && (
+                  <div className="space-y-1">
+                    <Label className="text-xs text-muted-foreground">グリッドサイズ</Label>
+                    <div className="flex gap-1">
+                      <Button
+                        size="sm"
+                        variant={gridSize === 10 ? "default" : "outline"}
+                        onClick={() => setGridSize(10)}
+                        className="h-6 px-2 text-xs flex-1"
+                      >
+                        10px
+                      </Button>
+                      <Button
+                        size="sm"
+                        variant={gridSize === 20 ? "default" : "outline"}
+                        onClick={() => setGridSize(20)}
+                        className="h-6 px-2 text-xs flex-1"
+                      >
+                        20px
+                      </Button>
+                      <Button
+                        size="sm"
+                        variant={gridSize === 40 ? "default" : "outline"}
+                        onClick={() => setGridSize(40)}
+                        className="h-6 px-2 text-xs flex-1"
+                      >
+                        40px
+                      </Button>
+                    </div>
+                  </div>
+                )}
+                
+              </div>
+            </div>
+
+            {/* プレビューモード切り替え */}
+            <div className="space-y-2">
+              <Label className="text-xs font-medium">📺 表示モード</Label>
+              <Button
+                size="sm"
+                variant={isPreviewDedicatedMode ? "default" : "outline"}
+                onClick={() => setIsPreviewDedicatedMode(!isPreviewDedicatedMode)}
+                className="w-full h-8"
+              >
+                {isPreviewDedicatedMode ? "通常表示に戻る" : "フルスクリーン表示"}
+              </Button>
+            </div>
+
+            {/* 保存・エクスポート */}
+            <div className="space-y-2">
+              <Label className="text-xs font-medium">💾 保存・出力</Label>
+              <div className="grid grid-cols-2 gap-2">
+                <Button
+                  size="sm"
+                  variant="outline"
+                  onClick={handleSave}
+                  className="h-8"
+                >
+                  保存
+                </Button>
+                <Button
+                  size="sm"
+                  variant="outline"
+                  onClick={() => handleDownloadThumbnail('high')}
+                  className="h-8"
+                >
+                  ダウンロード
+                </Button>
+              </div>
+            </div>
+          </div>
+        </div>
+      )}
+      
+      {/* レイヤー追加ボタン */}
+      <div className="space-y-2">
+        <h4 className="text-sm font-medium text-muted-foreground">レイヤーを追加</h4>
+        <div className="grid grid-cols-2 gap-2">
+          <Button 
+            variant="outline" 
+            size="sm" 
+            onClick={handleAddText}
+            className="flex items-center gap-2"
+          >
+            <span className="text-lg">T</span>
+            <span>テキスト</span>
+          </Button>
+          <Button 
+            variant="outline" 
+            size="sm" 
+            onClick={() => document.getElementById('image-upload')?.click()}
+            className="flex items-center gap-2"
+          >
+            <span className="text-lg">🖼️</span>
+            <span>画像</span>
+          </Button>
+        </div>
+        <div className="grid grid-cols-2 gap-2">
+          <Button 
+            variant="outline" 
+            size="sm" 
+            onClick={() => handleAddShape('rectangle')}
+            className="flex items-center gap-2"
+          >
+            <span className="text-lg">⬜</span>
+            <span>四角</span>
+          </Button>
+          <Button 
+            variant="outline" 
+            size="sm" 
+            onClick={() => handleAddShape('circle')}
+            className="flex items-center gap-2"
+          >
+            <span className="text-lg">⭕</span>
+            <span>円</span>
+          </Button>
+        </div>
+        <input
+          id="image-upload"
+          type="file"
+          accept="image/*"
+          onChange={handleImageUpload}
+          className="hidden"
+          multiple
+        />
+      </div>
+    </div>
+  );
 
   return (
     <div className="relative flex flex-col lg:h-screen">
       {/* モバイル用オーバーレイ（サイドバーが開いている時のみ表示） */}
       {isSidebarOpen && !isDesktop && (
         <div
-          className="fixed inset-0 bg-black bg-opacity-50 z-30 lg:hidden"
+          className="fixed inset-0 bg-black/30 backdrop-blur-sm z-30 lg:hidden"
           onClick={() => setIsSidebarOpen(false)}
         />
       )}
 
-<<<<<<< HEAD
-      <div className="flex flex-col lg:flex-row flex-grow lg:h-full">
-        <main className="flex-1 flex flex-col lg:h-full p-2 pt-16 lg:p-4 lg:pt-4">
-          <div className={`${isDesktop ? 'flex-1 flex flex-col min-h-[600px] lg:min-h-0' : 'flex-shrink-0'}`}>
-            <ThumbnailPreviewArea
-              isDesktop={isDesktop}
-              isPreviewDedicatedMode={editorState.isPreviewDedicatedMode}
-              setIsPreviewDedicatedMode={editorState.setIsPreviewDedicatedMode}
-              isShiftKeyDown={editorState.isShiftKeyDown}
-              selectedTab={editorState.selectedTab}
-              setSelectedTab={editorState.setSelectedTab}
-              aspectRatio={aspectRatio}
-              customAspectRatio={customAspectRatio}
-              zoom={zoom}
-              setZoom={setZoom}
-              showGrid={editorState.showGrid}
-              setShowGrid={editorState.setShowGrid}
-              showAspectGuide={editorState.showAspectGuide}
-              setShowAspectGuide={editorState.setShowAspectGuide}
-              showSafeArea={editorState.showSafeArea}
-              setShowSafeArea={editorState.setShowSafeArea}
-              gridSize={editorState.gridSize}
-              setGridSize={editorState.setGridSize}
-              shadowEnabled={editorState.shadowEnabled}
-              setShadowEnabled={editorState.setShadowEnabled}
-              canUndo={canUndo}
-              canRedo={canRedo}
-              layers={layers}
-              selectedLayerId={selectedLayerId}
-              setSelectedLayerId={setSelectedLayerId}
-              updateLayer={updateLayer}
-              removeLayer={removeLayer}
-              reorderLayers={reorderLayers}
-              duplicateLayer={duplicateLayer}
-              addLayer={addLayer}
-              moveLayerUp={moveLayerUp}
-              moveLayerDown={moveLayerDown}
-              handlers={handlers}
-              getPreviewSize={getPreviewSize}
-            />
-=======
       <div className="flex flex-col lg:flex-row flex-grow lg:h-full lg:overflow-y-auto">
         <main className="flex-1 overflow-y-auto">
           <div className={`${isDesktop ? 'p-6' : 'p-2 pt-16'}`}>
             <div className={`${isDesktop ? '' : 'max-h-[85vh] overflow-hidden'}`}>
               {renderPreview()}
             </div>
->>>>>>> 33720098
           </div>
-          
           {/* モバイル用コントロール - プレビュー専用モード時は非表示 */}
-          {!isDesktop && !editorState.isPreviewDedicatedMode && (
+          {!isDesktop && !isPreviewDedicatedMode && (
             <div className="border-t bg-background/95 backdrop-blur-sm">
               <div className="p-2">
                 <p className="text-xs text-muted-foreground mb-2">
                   💡 ヒント: 「ツール設定」でレイヤーの詳細編集、「レイヤー管理」でレイヤーの並び替えができます。テンプレートやエクスポートはサイドバーからアクセスできます。
                 </p>
               </div>
-              <ThumbnailMobileControls
-                selectedTab={editorState.selectedTab}
-                setSelectedTab={editorState.setSelectedTab}
-                selectedLayer={selectedLayer}
-                updateLayer={updateLayer}
-                shadowEnabled={editorState.shadowEnabled}
-                setShadowEnabled={editorState.setShadowEnabled}
-                layers={layers}
-                selectedLayerId={selectedLayerId}
-                setSelectedLayerId={setSelectedLayerId}
-                removeLayer={removeLayer}
-                reorderLayers={reorderLayers}
-                duplicateLayer={duplicateLayer}
-                addLayer={addLayer}
-                moveLayerUp={moveLayerUp}
-                moveLayerDown={moveLayerDown}
-                handlers={handlers}
-                setIsPreviewDedicatedMode={editorState.setIsPreviewDedicatedMode}
-              />
+              {renderMobileControls()}
             </div>
           )}
         </main>
@@ -291,14 +1727,15 @@
               { id: "tools", label: "ツール", icon: <Construction className="h-4 w-4" /> },
               { id: "layers", label: "レイヤー", icon: <Layers className="h-4 w-4" /> }
             ]}
-            onTabClick={(tabId) => {
-              logger.debug('Tab clicked', { tabId }, 'ThumbnailGenerator');
-            }}
+          onTabClick={(tabId) => {
+            // タブの状態管理が必要な場合はここで実装
+            logger.debug('タブクリック', { tabId }, 'ThumbnailGenerator');
+          }}
           />
         )}
 
         {/* サイドバー（プレビュー専用モード時は非表示） */}
-        {!editorState.isPreviewDedicatedMode && (
+        {!isPreviewDedicatedMode && (
           <Sidebar
             isOpen={isSidebarOpen}
             onClose={() => setIsSidebarOpen(false)}
@@ -306,23 +1743,10 @@
             isDesktop={isDesktop}
             className={`${isDesktop ? 'lg:w-96' : 'w-full max-w-sm'}`}
           >
-            {isDesktop ? (
-              <DesktopThumbnailSidebar {...sidebarProps} />
-            ) : (
-              <MobileThumbnailSidebar {...sidebarProps} />
-            )}
+            {isDesktop ? sidebarContent : mobileSidebarContent}
           </Sidebar>
         )}
       </div>
     </div>
   );
-}
-
-// TemplateProviderでラップしたコンポーネント
-export default function ThumbnailGeneratorPageWithProvider() {
-  return (
-    <TemplateProvider>
-      <ThumbnailGeneratorPage />
-    </TemplateProvider>
-  );
 }